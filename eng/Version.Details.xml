--- conflicted
+++ resolved
@@ -1,14 +1,8 @@
 <Dependencies>
   <ProductDependencies>
-<<<<<<< HEAD
-    <Dependency Name="Microsoft.NETCore.Runtime.ICU.Transport" Version="9.0.0-rc.2.24467.2">
-      <Uri>https://github.com/dotnet/icu</Uri>
-      <Sha>cef40623c3515ff9b92b9cf292b9a7c3349a2edb</Sha>
-=======
     <Dependency Name="Microsoft.NETCore.Runtime.ICU.Transport" Version="9.0.0-rtm.24466.4">
       <Uri>https://github.com/dotnet/icu</Uri>
       <Sha>a811ac5e4b91afb162a547bf1932e473411388e1</Sha>
->>>>>>> db95ac47
     </Dependency>
     <Dependency Name="System.Net.MsQuic.Transport" Version="9.0.0-alpha.1.24167.3">
       <Uri>https://github.com/dotnet/msquic</Uri>
